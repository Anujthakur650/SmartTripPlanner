--- conflicted
+++ resolved
@@ -31,7 +31,6 @@
         AA0000000000000000000088 /* AnalyticsService.swift in Sources */ = {isa = PBXBuildFile; fileRef = AA0000000000000000000087 /* AnalyticsService.swift */; };
         AA000000000000000000008A /* MapsModels.swift in Sources */ = {isa = PBXBuildFile; fileRef = AA0000000000000000000089 /* MapsModels.swift */; };
         AA000000000000000000008C /* MapViewModel.swift in Sources */ = {isa = PBXBuildFile; fileRef = AA000000000000000000008B /* MapViewModel.swift */; };
-<<<<<<< HEAD
 AA0000000000000000000098 /* TripDataSchema.swift in Sources */ = {isa = PBXBuildFile; fileRef = AA0000000000000000000091 /* TripDataSchema.swift */; };
 AA0000000000000000000099 /* DataController.swift in Sources */ = {isa = PBXBuildFile; fileRef = AA0000000000000000000092 /* DataController.swift */; };
 AA000000000000000000009A /* SyncCoordinator.swift in Sources */ = {isa = PBXBuildFile; fileRef = AA0000000000000000000093 /* SyncCoordinator.swift */; };
@@ -48,15 +47,13 @@
 AA00000000000000000000B6 /* TripDetailView.swift in Sources */ = {isa = PBXBuildFile; fileRef = AA00000000000000000000A6 /* TripDetailView.swift */; };
 AA00000000000000000000B7 /* TripCreationWizard.swift in Sources */ = {isa = PBXBuildFile; fileRef = AA00000000000000000000A7 /* TripCreationWizard.swift */; };
 AA00000000000000000000B8 /* TripsRepositoryTests.swift in Sources */ = {isa = PBXBuildFile; fileRef = AA00000000000000000000A8 /* TripsRepositoryTests.swift */; };
-=======
-        3CD672A3DC5543A1918B3F54 /* Date+Planner.swift in Sources */ = {isa = PBXBuildFile; fileRef = 6A96F7539A5B4F47A0340001 /* Date+Planner.swift */; };
-        87A2A436059640979DA01C91 /* DayPlannerModels.swift in Sources */ = {isa = PBXBuildFile; fileRef = 2DC03040EC244F2293478D5E /* DayPlannerModels.swift */; };
-        847A79616D884C8CA00E0B54 /* QuickAddSuggestionProvider.swift in Sources */ = {isa = PBXBuildFile; fileRef = 5D4830F75AA8489A92A31623 /* QuickAddSuggestionProvider.swift */; };
-        34C866B4AB3E4403A9C94107 /* DayPlannerViewModel.swift in Sources */ = {isa = PBXBuildFile; fileRef = 1A74750E01BC4170B206CA30 /* DayPlannerViewModel.swift */; };
-        04D7FCA83A004EEDB2D1780D /* PlannerRepository.swift in Sources */ = {isa = PBXBuildFile; fileRef = BD9D82668ABA4199BBFA3226 /* PlannerRepository.swift */; };
-        7B0ADE2E085849CB9CE77933 /* HapticFeedbackService.swift in Sources */ = {isa = PBXBuildFile; fileRef = 3F1F8662D83E41E4AFCD2901 /* HapticFeedbackService.swift */; };
-        A3EB13FC8EF14F16B71AB467 /* DayPlannerViewModelTests.swift in Sources */ = {isa = PBXBuildFile; fileRef = FE9309A2E6364789BBD204EA /* DayPlannerViewModelTests.swift */; };
->>>>>>> d74d94bc
+3CD672A3DC5543A1918B3F54 /* Date+Planner.swift in Sources */ = {isa = PBXBuildFile; fileRef = 6A96F7539A5B4F47A0340001 /* Date+Planner.swift */; };
+87A2A436059640979DA01C91 /* DayPlannerModels.swift in Sources */ = {isa = PBXBuildFile; fileRef = 2DC03040EC244F2293478D5E /* DayPlannerModels.swift */; };
+847A79616D884C8CA00E0B54 /* QuickAddSuggestionProvider.swift in Sources */ = {isa = PBXBuildFile; fileRef = 5D4830F75AA8489A92A31623 /* QuickAddSuggestionProvider.swift */; };
+34C866B4AB3E4403A9C94107 /* DayPlannerViewModel.swift in Sources */ = {isa = PBXBuildFile; fileRef = 1A74750E01BC4170B206CA30 /* DayPlannerViewModel.swift */; };
+04D7FCA83A004EEDB2D1780D /* PlannerRepository.swift in Sources */ = {isa = PBXBuildFile; fileRef = BD9D82668ABA4199BBFA3226 /* PlannerRepository.swift */; };
+7B0ADE2E085849CB9CE77933 /* HapticFeedbackService.swift in Sources */ = {isa = PBXBuildFile; fileRef = 3F1F8662D83E41E4AFCD2901 /* HapticFeedbackService.swift */; };
+A3EB13FC8EF14F16B71AB467 /* DayPlannerViewModelTests.swift in Sources */ = {isa = PBXBuildFile; fileRef = FE9309A2E6364789BBD204EA /* DayPlannerViewModelTests.swift */; };
         AA0000000000000000000043 /* GoogleSignIn in Frameworks */ = {isa = PBXBuildFile; productRef = AA0000000000000000000044 /* GoogleSignIn */; };
         AA0000000000000000000045 /* GoogleSignInSwift in Frameworks */ = {isa = PBXBuildFile; productRef = AA0000000000000000000046 /* GoogleSignInSwift */; };
 /* End PBXBuildFile section */
@@ -99,23 +96,20 @@
         AA0000000000000000000087 /* AnalyticsService.swift */ = {isa = PBXFileReference; lastKnownFileType = sourcecode.swift; path = AnalyticsService.swift; sourceTree = "<group>"; };
         AA0000000000000000000089 /* MapsModels.swift */ = {isa = PBXFileReference; lastKnownFileType = sourcecode.swift; path = MapsModels.swift; sourceTree = "<group>"; };
         AA000000000000000000008B /* MapViewModel.swift */ = {isa = PBXFileReference; lastKnownFileType = sourcecode.swift; path = MapViewModel.swift; sourceTree = "<group>"; };
-<<<<<<< HEAD
-        AA0000000000000000000091 /* TripDataSchema.swift */ = {isa = PBXFileReference; lastKnownFileType = sourcecode.swift; path = TripDataSchema.swift; sourceTree = "<group>"; };
-        AA0000000000000000000092 /* DataController.swift */ = {isa = PBXFileReference; lastKnownFileType = sourcecode.swift; path = DataController.swift; sourceTree = "<group>"; };
-        AA0000000000000000000093 /* SyncCoordinator.swift */ = {isa = PBXFileReference; lastKnownFileType = sourcecode.swift; path = SyncCoordinator.swift; sourceTree = "<group>"; };
-        AA0000000000000000000094 /* CloudKitAdapter.swift */ = {isa = PBXFileReference; lastKnownFileType = sourcecode.swift; path = CloudKitAdapter.swift; sourceTree = "<group>"; };
-        AA0000000000000000000095 /* Repositories.swift */ = {isa = PBXFileReference; lastKnownFileType = sourcecode.swift; path = Repositories.swift; sourceTree = "<group>"; };
-        AA0000000000000000000096 /* TripDataPreviewHarness.swift */ = {isa = PBXFileReference; lastKnownFileType = sourcecode.swift; path = TripDataPreviewHarness.swift; sourceTree = "<group>"; };
-        AA0000000000000000000097 /* TripDataPersistenceTests.swift */ = {isa = PBXFileReference; lastKnownFileType = sourcecode.swift; path = TripDataPersistenceTests.swift; sourceTree = "<group>"; };
-=======
-        6A96F7539A5B4F47A0340001 /* Date+Planner.swift */ = {isa = PBXFileReference; lastKnownFileType = sourcecode.swift; path = "Date+Planner.swift"; sourceTree = "<group>"; };
-        2DC03040EC244F2293478D5E /* DayPlannerModels.swift */ = {isa = PBXFileReference; lastKnownFileType = sourcecode.swift; path = DayPlannerModels.swift; sourceTree = "<group>"; };
-        5D4830F75AA8489A92A31623 /* QuickAddSuggestionProvider.swift */ = {isa = PBXFileReference; lastKnownFileType = sourcecode.swift; path = QuickAddSuggestionProvider.swift; sourceTree = "<group>"; };
-        1A74750E01BC4170B206CA30 /* DayPlannerViewModel.swift */ = {isa = PBXFileReference; lastKnownFileType = sourcecode.swift; path = DayPlannerViewModel.swift; sourceTree = "<group>"; };
-        BD9D82668ABA4199BBFA3226 /* PlannerRepository.swift */ = {isa = PBXFileReference; lastKnownFileType = sourcecode.swift; path = PlannerRepository.swift; sourceTree = "<group>"; };
-        3F1F8662D83E41E4AFCD2901 /* HapticFeedbackService.swift */ = {isa = PBXFileReference; lastKnownFileType = sourcecode.swift; path = HapticFeedbackService.swift; sourceTree = "<group>"; };
-        FE9309A2E6364789BBD204EA /* DayPlannerViewModelTests.swift */ = {isa = PBXFileReference; lastKnownFileType = sourcecode.swift; path = DayPlannerViewModelTests.swift; sourceTree = "<group>"; };
->>>>>>> d74d94bc
+AA0000000000000000000091 /* TripDataSchema.swift */ = {isa = PBXFileReference; lastKnownFileType = sourcecode.swift; path = TripDataSchema.swift; sourceTree = "<group>"; };
+AA0000000000000000000092 /* DataController.swift */ = {isa = PBXFileReference; lastKnownFileType = sourcecode.swift; path = DataController.swift; sourceTree = "<group>"; };
+AA0000000000000000000093 /* SyncCoordinator.swift */ = {isa = PBXFileReference; lastKnownFileType = sourcecode.swift; path = SyncCoordinator.swift; sourceTree = "<group>"; };
+AA0000000000000000000094 /* CloudKitAdapter.swift */ = {isa = PBXFileReference; lastKnownFileType = sourcecode.swift; path = CloudKitAdapter.swift; sourceTree = "<group>"; };
+AA0000000000000000000095 /* Repositories.swift */ = {isa = PBXFileReference; lastKnownFileType = sourcecode.swift; path = Repositories.swift; sourceTree = "<group>"; };
+AA0000000000000000000096 /* TripDataPreviewHarness.swift */ = {isa = PBXFileReference; lastKnownFileType = sourcecode.swift; path = TripDataPreviewHarness.swift; sourceTree = "<group>"; };
+AA0000000000000000000097 /* TripDataPersistenceTests.swift */ = {isa = PBXFileReference; lastKnownFileType = sourcecode.swift; path = TripDataPersistenceTests.swift; sourceTree = "<group>"; };
+6A96F7539A5B4F47A0340001 /* Date+Planner.swift */ = {isa = PBXFileReference; lastKnownFileType = sourcecode.swift; path = "Date+Planner.swift"; sourceTree = "<group>"; };
+2DC03040EC244F2293478D5E /* DayPlannerModels.swift */ = {isa = PBXFileReference; lastKnownFileType = sourcecode.swift; path = DayPlannerModels.swift; sourceTree = "<group>"; };
+5D4830F75AA8489A92A31623 /* QuickAddSuggestionProvider.swift */ = {isa = PBXFileReference; lastKnownFileType = sourcecode.swift; path = QuickAddSuggestionProvider.swift; sourceTree = "<group>"; };
+1A74750E01BC4170B206CA30 /* DayPlannerViewModel.swift */ = {isa = PBXFileReference; lastKnownFileType = sourcecode.swift; path = DayPlannerViewModel.swift; sourceTree = "<group>"; };
+BD9D82668ABA4199BBFA3226 /* PlannerRepository.swift */ = {isa = PBXFileReference; lastKnownFileType = sourcecode.swift; path = PlannerRepository.swift; sourceTree = "<group>"; };
+3F1F8662D83E41E4AFCD2901 /* HapticFeedbackService.swift */ = {isa = PBXFileReference; lastKnownFileType = sourcecode.swift; path = HapticFeedbackService.swift; sourceTree = "<group>"; };
+FE9309A2E6364789BBD204EA /* DayPlannerViewModelTests.swift */ = {isa = PBXFileReference; lastKnownFileType = sourcecode.swift; path = DayPlannerViewModelTests.swift; sourceTree = "<group>"; };
         AA0000000000000000000052 /* SmartTripPlanner.entitlements */ = {isa = PBXFileReference; lastKnownFileType = text.plist.entitlements; path = SmartTripPlanner.entitlements; sourceTree = "<group>"; };
         AA0000000000000000000053 /* Info.plist */ = {isa = PBXFileReference; lastKnownFileType = text.plist.xml; path = Info.plist; sourceTree = "<group>"; };
         AA00000000000000000000A0 /* TripModels.swift */ = {isa = PBXFileReference; lastKnownFileType = sourcecode.swift; path = TripModels.swift; sourceTree = "<group>"; };
@@ -181,12 +175,9 @@
             isa = PBXGroup;
             children = (
                 AA0000000000000000000010 /* SmartTripPlannerTests.swift */,
-<<<<<<< HEAD
                 AA0000000000000000000097 /* TripDataPersistenceTests.swift */,
                 AA00000000000000000000A8 /* TripsRepositoryTests.swift */,
-=======
                 FE9309A2E6364789BBD204EA /* DayPlannerViewModelTests.swift */,
->>>>>>> d74d94bc
             );
             path = SmartTripPlannerTests;
             sourceTree = "<group>";
@@ -267,35 +258,34 @@
             path = DesignSystem;
             sourceTree = "<group>";
         };
-<<<<<<< HEAD
-        AA000000000000000000009A /* Persistence */ = {
-            isa = PBXGroup;
-            children = (
-                AA0000000000000000000091 /* TripDataSchema.swift */,
-                AA0000000000000000000092 /* DataController.swift */,
-                AA0000000000000000000093 /* SyncCoordinator.swift */,
-                AA0000000000000000000094 /* CloudKitAdapter.swift */,
-                AA0000000000000000000095 /* Repositories.swift */,
-            );
-            path = Persistence;
-            sourceTree = "<group>";
-        };
-        AA000000000000000000009B /* DeveloperSupport */ = {
-            isa = PBXGroup;
-            children = (
-                AA0000000000000000000096 /* TripDataPreviewHarness.swift */,
-            );
-            path = DeveloperSupport;
-=======
-        3785654FAEC74E30A0736563 /* Extensions */ = {
-            isa = PBXGroup;
-            children = (
-                6A96F7539A5B4F47A0340001 /* Date+Planner.swift */,
-            );
-            path = Extensions;
->>>>>>> d74d94bc
-            sourceTree = "<group>";
-        };
+AA000000000000000000009A /* Persistence */ = {
+isa = PBXGroup;
+children = (
+AA0000000000000000000091 /* TripDataSchema.swift */,
+AA0000000000000000000092 /* DataController.swift */,
+AA0000000000000000000093 /* SyncCoordinator.swift */,
+AA0000000000000000000094 /* CloudKitAdapter.swift */,
+AA0000000000000000000095 /* Repositories.swift */,
+);
+path = Persistence;
+sourceTree = "<group>";
+};
+AA000000000000000000009B /* DeveloperSupport */ = {
+isa = PBXGroup;
+children = (
+AA0000000000000000000096 /* TripDataPreviewHarness.swift */,
+);
+path = DeveloperSupport;
+sourceTree = "<group>";
+};
+3785654FAEC74E30A0736563 /* Extensions */ = {
+isa = PBXGroup;
+children = (
+6A96F7539A5B4F47A0340001 /* Date+Planner.swift */,
+);
+path = Extensions;
+sourceTree = "<group>";
+};
         AA0000000000000000000065 /* Preview Content */ = {
             isa = PBXGroup;
             children = (
@@ -531,21 +521,18 @@
                 AA0000000000000000000037 /* EmailService.swift in Sources */,
                 AA0000000000000000000039 /* ExportService.swift in Sources */,
                 AA0000000000000000000041 /* SyncService.swift in Sources */,
-<<<<<<< HEAD
                 AA0000000000000000000098 /* TripDataSchema.swift in Sources */,
                 AA0000000000000000000099 /* DataController.swift in Sources */,
                 AA000000000000000000009A /* SyncCoordinator.swift in Sources */,
                 AA000000000000000000009B /* CloudKitAdapter.swift in Sources */,
                 AA000000000000000000009C /* Repositories.swift in Sources */,
                 AA000000000000000000009D /* TripDataPreviewHarness.swift in Sources */,
-=======
                 3CD672A3DC5543A1918B3F54 /* Date+Planner.swift in Sources */,
                 87A2A436059640979DA01C91 /* DayPlannerModels.swift in Sources */,
                 34C866B4AB3E4403A9C94107 /* DayPlannerViewModel.swift in Sources */,
                 847A79616D884C8CA00E0B54 /* QuickAddSuggestionProvider.swift in Sources */,
                 04D7FCA83A004EEDB2D1780D /* PlannerRepository.swift in Sources */,
                 7B0ADE2E085849CB9CE77933 /* HapticFeedbackService.swift in Sources */,
->>>>>>> d74d94bc
                 AA0000000000000000000088 /* AnalyticsService.swift in Sources */,
                 AA00000000000000000000B0 /* TripModels.swift in Sources */,
                 AA00000000000000000000B1 /* ICSParser.swift in Sources */,
@@ -563,12 +550,9 @@
             buildActionMask = 2147483647;
             files = (
                 AA0000000000000000000009 /* SmartTripPlannerTests.swift in Sources */,
-<<<<<<< HEAD
                 AA000000000000000000009E /* TripDataPersistenceTests.swift in Sources */,
                 AA00000000000000000000B8 /* TripsRepositoryTests.swift in Sources */,
-=======
                 A3EB13FC8EF14F16B71AB467 /* DayPlannerViewModelTests.swift in Sources */,
->>>>>>> d74d94bc
             );
             runOnlyForDeploymentPostprocessing = 0;
         };
